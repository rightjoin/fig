package fig

import (
	"testing"

	"github.com/stretchr/testify/assert"
)

func TestBool(t *testing.T) {
	configuration = nil

	assert.Equal(t, true, Bool("boolean"))

	assert.Equal(t, true, BoolOr(true, "something"))
	assert.Equal(t, true, BoolOr(false, "boolean"))
}

func TestInt(t *testing.T) {
	configuration = nil

	assert.Equal(t, 123, Int("integer"))

	assert.Equal(t, 456, IntOr(456, "something"))
	assert.Equal(t, 123, IntOr(456, "integer"))
}

func TestString(t *testing.T) {
	configuration = nil

	assert.Equal(t, "hello", String("string"))

	assert.Equal(t, "world", StringOr("world", "something"))
	assert.Equal(t, "hello", StringOr("world", "string"))
}

func TestFloat(t *testing.T) {
	configuration = nil

	assert.Equal(t, 12.34, Float("floating-point"))

	assert.Equal(t, 34.12, FloatOr(34.12, "something"))
	assert.Equal(t, 12.34, FloatOr(34.12, "floating-point"))
}

func TestOverriding(t *testing.T) {

	configuration = nil
	assert.Equal(t, "json", String("tooverride"))

	// now lets change FileOrder
	oldOrder := FileOrder
	configuration = nil
	FileOrder = []string{"./config/config.yaml", "./config/dev.json"}
	assert.Equal(t, "yaml", String("tooverride"))
	FileOrder = oldOrder
}

func TestPanic(t *testing.T) {
	configuration = nil
	assert.Panics(t, func() {
		String("something")
	})
}

func TestStruct(t *testing.T) {
	configuration = nil

	type Parent struct {
		IntValue      int
		StringValue   string
		OptionalValue string `fig:"optional"`
	}

	var exact, lower, snake, url, optional Parent

	Struct(&exact, "struct", "exact")
	assert.Equal(t, 123, exact.IntValue)
	assert.Equal(t, "abc", exact.StringValue)

	Struct(&lower, "struct", "lower")
	assert.Equal(t, 123, lower.IntValue)
	assert.Equal(t, "abc", lower.StringValue)

	Struct(&snake, "struct", "snake")
	assert.Equal(t, 123, snake.IntValue)
	assert.Equal(t, "abc", snake.StringValue)

	Struct(&url, "struct", "url")
	assert.Equal(t, 123, url.IntValue)
	assert.Equal(t, "abc", url.StringValue)

	Struct(&optional, "struct", "optional")
	assert.Equal(t, 123, optional.IntValue)
	assert.Equal(t, "abc", optional.StringValue)
	assert.Equal(t, "def", optional.OptionalValue)
}

func TestMap(t *testing.T) {
	configuration = nil
	data := Map("map")
	assert.Equal(t, 1234, data["field-a"])
	assert.Equal(t, "abcd", data["field-b"])
}

func TestStringSlice(t *testing.T) {
	configuration = nil

	splice := StringSlice("string-slice")
	assert.Equal(t, []string{"str1", "str2"}, splice)
}

func TestStringSliceOr(t *testing.T) {
	configuration = nil

	splice := StringSliceOr([]string{"def1"}, "string-slice-or")
	assert.Equal(t, []string{"def1"}, splice)
}

<<<<<<< HEAD
func TestValueOf(t *testing.T) {
	configuration = nil

	data := Interface("arr-json")
	arr := data.([]interface{})

	assert.Equal(t, 2, len(arr))
=======
func TestSSMString(t *testing.T) {
	configuration = nil

	str := String("ssm-string.password")
	str2 := String("ssm-string.store-password")

	assert.Equal(t, "TheReaper61", str)
	assert.Equal(t, "SierraTango@61", str2)
}

func TestSSMStringOr(t *testing.T) {
	configuration = nil

	assert.Equal(t, "optional", StringOr("optional", "ssm-string.optional"))
}

func TestSSMStruct(t *testing.T) {
	configuration = nil

	type ConfigStruct struct {
		Password      string `json:"password"`
		StorePassword string `json:"store-password"`
		UserName      string `json:"username"`
	}

	cs := ConfigStruct{}

	Struct(&cs, "ssm-struct", "struct")
	assert.Equal(t, "SierraTango@61", cs.StorePassword)
	assert.Equal(t, "ssm@user", cs.UserName)
>>>>>>> 9a233875
}<|MERGE_RESOLUTION|>--- conflicted
+++ resolved
@@ -106,7 +106,7 @@
 	configuration = nil
 
 	splice := StringSlice("string-slice")
-	assert.Equal(t, []string{"str1", "str2"}, splice)
+	assert.Equal(t, []string{"str1", "str2", "123"}, splice)
 }
 
 func TestStringSliceOr(t *testing.T) {
@@ -116,7 +116,6 @@
 	assert.Equal(t, []string{"def1"}, splice)
 }
 
-<<<<<<< HEAD
 func TestValueOf(t *testing.T) {
 	configuration = nil
 
@@ -124,7 +123,7 @@
 	arr := data.([]interface{})
 
 	assert.Equal(t, 2, len(arr))
-=======
+}
 func TestSSMString(t *testing.T) {
 	configuration = nil
 
@@ -155,5 +154,4 @@
 	Struct(&cs, "ssm-struct", "struct")
 	assert.Equal(t, "SierraTango@61", cs.StorePassword)
 	assert.Equal(t, "ssm@user", cs.UserName)
->>>>>>> 9a233875
 }